/*
Copyright 2016 The Kubernetes Authors.

Licensed under the Apache License, Version 2.0 (the "License");
you may not use this file except in compliance with the License.
You may obtain a copy of the License at

    http://www.apache.org/licenses/LICENSE-2.0

Unless required by applicable law or agreed to in writing, software
distributed under the License is distributed on an "AS IS" BASIS,
WITHOUT WARRANTIES OR CONDITIONS OF ANY KIND, either express or implied.
See the License for the specific language governing permissions and
limitations under the License.

This file was copied and modified from the kubernetes/kubernetes project
https://github.com/kubernetes/kubernetes/release-1.8/pkg/controller/replicaset/replica_set.go

Modifications Copyright (c) 2017 SAP SE or an SAP affiliate company. All rights reserved.
*/

// Package controller is used to provide the core functionalities of machine-controller-manager
package controller

import (
	"errors"
	"fmt"
	"reflect"
	"sort"
	"sync"
	"time"

	apierrors "k8s.io/apimachinery/pkg/api/errors"
	metav1 "k8s.io/apimachinery/pkg/apis/meta/v1"
	"k8s.io/apimachinery/pkg/labels"
	utilruntime "k8s.io/apimachinery/pkg/util/runtime"
	"k8s.io/apimachinery/pkg/util/sets"
	"k8s.io/client-go/tools/cache"
	"k8s.io/client-go/util/integer"

	"github.com/golang/glog"

	"github.com/gardener/machine-controller-manager/pkg/apis/machine"
	"github.com/gardener/machine-controller-manager/pkg/apis/machine/v1alpha1"
	"github.com/gardener/machine-controller-manager/pkg/apis/machine/validation"
)

const (
	// BurstReplicas - Realistic value of the burstReplica field for the machine set manager based off
	// performance requirements for kubernetes 1.0.
	BurstReplicas = 100

	// The number of times we retry updating a MachineSet's status.
	statusUpdateRetries = 1

	// Kind for the machineSet
	machineSetKind = "MachineSet"
)

var controllerKindMachineSet = v1alpha1.SchemeGroupVersion.WithKind("MachineSet")

// getMachineMachineSets returns the MachineSets matching the given Machine.
func (c *controller) getMachineMachineSets(machine *v1alpha1.Machine) ([]*v1alpha1.MachineSet, error) {

	if len(machine.Labels) == 0 {
		err := errors.New("No MachineSets found for machine because it has no labels")
		glog.V(4).Info(err, ": ", machine.Name)
		return nil, err
	}

	list, err := c.machineSetLister.List(labels.Everything())
	if err != nil {
		return nil, err
	}

	var machineSets []*v1alpha1.MachineSet
	for _, machineSet := range list {
		if machineSet.Namespace != machine.Namespace {
			continue
		}
		selector, err := metav1.LabelSelectorAsSelector(machineSet.Spec.Selector)
		if err != nil {
			glog.Errorf("Invalid selector: %v", err)
			return nil, err
		}

		// If a MachineSet with a nil or empty selector creeps in, it should match nothing, not everything.
		if selector.Empty() || !selector.Matches(labels.Set(machine.Labels)) {
			continue
		}
		machineSets = append(machineSets, machineSet)
	}

	if len(machineSets) == 0 {
		err := errors.New("No MachineSets found for machine doesn't have matching labels")
		glog.V(4).Info(err, ": ", machine.Name)
		return nil, err
	}

	return machineSets, nil
}

// resolveMachineSetControllerRef returns the controller referenced by a ControllerRef,
// or nil if the ControllerRef could not be resolved to a matching controller
// of the correct Kind.
func (c *controller) resolveMachineSetControllerRef(namespace string, controllerRef *metav1.OwnerReference) *v1alpha1.MachineSet {
	// We can't look up by UID, so look up by Name and then verify UID.
	// Don't even try to look up by Name if it's the wrong Kind.
	if controllerRef.Kind != machineSetKind { //TOCheck
		return nil
	}
	machineSet, err := c.machineSetLister.MachineSets(namespace).Get(controllerRef.Name)
	if err != nil {
		return nil
	}
	if machineSet.UID != controllerRef.UID {
		// The controller we found with this Name is not the same one that the
		// ControllerRef points to.
		return nil
	}
	return machineSet
}

// callback when MachineSet is updated
func (c *controller) machineSetUpdate(old, cur interface{}) {
	oldMachineSet := old.(*v1alpha1.MachineSet)
	currentMachineSet := cur.(*v1alpha1.MachineSet)

	// You might imagine that we only really need to enqueue the
	// machine set when Spec changes, but it is safer to sync any
	// time this function is triggered. That way a full informer
	// resync can requeue any machine set that don't yet have machines
	// but whose last attempts at creating a machine have failed (since
	// we don't block on creation of machines) instead of those
	// machine sets stalling indefinitely. Enqueueing every time
	// does result in some spurious syncs (like when Status.Replica
	// is updated and the watch notification from it retriggers
	// this function), but in general extra resyncs shouldn't be
	// that bad as MachineSets that haven't met expectations yet won't
	// sync, and all the listing is done using local stores.
	if oldMachineSet.Spec.Replicas != currentMachineSet.Spec.Replicas {
		glog.V(4).Infof("%v updated. Desired machine count change: %d->%d", currentMachineSet.Name, oldMachineSet.Spec.Replicas, currentMachineSet.Spec.Replicas)
	}
	c.enqueueMachineSet(currentMachineSet)
}

// When a machine is created, enqueue the machine set that manages it and update its expectations.
func (c *controller) addMachineToMachineSet(obj interface{}) {
	machine := obj.(*v1alpha1.Machine)

	if machine.DeletionTimestamp != nil {
		// on a restart of the controller manager, it's possible a new machine shows up in a state that
		// is already pending deletion. Prevent the machine from being a creation observation.
		c.deleteMachineToMachineSet(machine)
		return
	}

	// If it has a ControllerRef, that's all that matters.
	if controllerRef := metav1.GetControllerOf(machine); controllerRef != nil {
		machineSet := c.resolveMachineSetControllerRef(machine.Namespace, controllerRef)
		if machineSet == nil {
			return
		}
		machineSetKey, err := KeyFunc(machineSet)
		if err != nil {
			return
		}
		glog.V(4).Infof("Machine %s created: %#v.", machine.Name, machine)
		c.expectations.CreationObserved(machineSetKey)
		c.enqueueMachineSet(machineSet)
		return
	}

	// Otherwise, it's an orphan. Get a list of all matching MachineSets and sync
	// them to see if anyone wants to adopt it.
	// DO NOT observe creation because no controller should be waiting for an
	// orphan.
	machineSets, err := c.getMachineMachineSets(machine)
	if err != nil {
		return
	} else if len(machineSets) == 0 {
		return
	}

	glog.V(4).Infof("Orphan Machine %s created: %#v.", machine.Name, machine)
	for _, machineSet := range machineSets {
		c.enqueueMachineSet(machineSet)
	}
}

// When a machine is updated, figure out what machine set/s manage it and wake them
// up. If the labels of the machine have changed we need to awaken both the old
// and new machine set. old and cur must be *v1alpha1.Machine types.
func (c *controller) updateMachineToMachineSet(old, cur interface{}) {
	curMachine := cur.(*v1alpha1.Machine)
	oldMachine := old.(*v1alpha1.Machine)
	if curMachine.ResourceVersion == oldMachine.ResourceVersion {
		// Periodic resync will send update events for all known machines.
		// Two different versions of the same machine will always have different RVs.
		return
	}

	labelChanged := !reflect.DeepEqual(curMachine.Labels, oldMachine.Labels)
	if curMachine.DeletionTimestamp != nil {
		// when a machine is deleted gracefully it's deletion timestamp is first modified to reflect a grace period,
		// and after such time has passed, the kubelet actually deletes it from the store. We receive an update
		// for modification of the deletion timestamp and expect an rs to create more replicas asap, not wait
		// until the kubelet actually deletes the machine. This is different from the Phase of a machine changing, because
		// an rs never initiates a phase change, and so is never asleep waiting for the same.
		c.deleteMachineToMachineSet(curMachine)
		if labelChanged {
			// we don't need to check the oldMachine.DeletionTimestamp because DeletionTimestamp cannot be unset.
			c.deleteMachineToMachineSet(oldMachine)
		}
		return
	}

	curControllerRef := metav1.GetControllerOf(curMachine)
	oldControllerRef := metav1.GetControllerOf(oldMachine)
	controllerRefChanged := !reflect.DeepEqual(curControllerRef, oldControllerRef)
	if controllerRefChanged && oldControllerRef != nil {
		// The ControllerRef was changed. Sync the old controller, if any.
		if machineSet := c.resolveMachineSetControllerRef(oldMachine.Namespace, oldControllerRef); machineSet != nil {
			c.enqueueMachineSet(machineSet)
		}
	}

	// If it has a ControllerRef, that's all that matters.
	if curControllerRef != nil {
		machineSet := c.resolveMachineSetControllerRef(curMachine.Namespace, curControllerRef)
		if machineSet == nil {
			return
		}
		glog.V(4).Infof("Machine %s updated, objectMeta %+v -> %+v.", curMachine.Name, oldMachine.ObjectMeta, curMachine.ObjectMeta)
		c.enqueueMachineSet(machineSet)
		return
	}

	// Otherwise, it's an orphan. If anything changed, sync matching controllers
	// to see if anyone wants to adopt it now.
	if labelChanged || controllerRefChanged {
		machineSets, err := c.getMachineMachineSets(curMachine)
		if err != nil {
			return
		} else if len(machineSets) == 0 {
			return
		}
		glog.V(4).Infof("Orphan Machine %s updated, objectMeta %+v -> %+v.", curMachine.Name, oldMachine.ObjectMeta, curMachine.ObjectMeta)
		for _, machineSet := range machineSets {
			c.enqueueMachineSet(machineSet)
		}
	}

}

// When a machine is deleted, enqueue the machine set that manages the machine and update its expectations.
// obj could be an *v1alpha1.Machine, or a DeletionFinalStateUnknown marker item.
func (c *controller) deleteMachineToMachineSet(obj interface{}) {
	machine, ok := obj.(*v1alpha1.Machine)

	// When a delete is dropped, the relist will notice a machine in the store not
	// in the list, leading to the insertion of a tombstone object which contains
	// the deleted key/value. Note that this value might be stale. If the machine
	// changed labels the new MachineSet will not be woken up till the periodic resync.
	if !ok {
		tombstone, ok := obj.(cache.DeletedFinalStateUnknown)
		if !ok {
			utilruntime.HandleError(fmt.Errorf("couldn't get object from tombstone %+v", obj))
			return
		}
		machine, ok = tombstone.Obj.(*v1alpha1.Machine)
		if !ok {
			utilruntime.HandleError(fmt.Errorf("tombstone contained object that is not a machine %#v", obj))
			return
		}
	}

	controllerRef := metav1.GetControllerOf(machine)
	if controllerRef == nil {
		// No controller should care about orphans being deleted.
		return
	}
	machineSet := c.resolveMachineSetControllerRef(machine.Namespace, controllerRef)
	if machineSet == nil {
		return
	}
	machineSetKey, err := KeyFunc(machineSet)
	if err != nil {
		return
	}
	glog.V(4).Infof("Machine %s/%s deleted through %v, timestamp %+v: %#v.", machine.Namespace, machine.Name, utilruntime.GetCaller(), machine.DeletionTimestamp, machine)
	c.expectations.DeletionObserved(machineSetKey, MachineKey(machine))
	c.enqueueMachineSet(machineSet)
}

// obj could be an *extensions.MachineSet, or a DeletionFinalStateUnknown marker item.
func (c *controller) enqueueMachineSet(obj interface{}) {
	key, err := KeyFunc(obj)
	if err != nil {
		utilruntime.HandleError(fmt.Errorf("couldn't get key for object %+v: %v", obj, err))
		return
	}
	c.machineSetQueue.Add(key)
}

// obj could be an *extensions.MachineSet, or a DeletionFinalStateUnknown marker item.
func (c *controller) enqueueMachineSetAfter(obj interface{}, after time.Duration) {
	key, err := KeyFunc(obj)
	if err != nil {
		utilruntime.HandleError(fmt.Errorf("couldn't get key for object %+v: %v", obj, err))
		return
	}
	c.machineSetQueue.AddAfter(key, after)
}

// manageReplicas checks and updates replicas for the given MachineSet.
// Does NOT modify <filteredMachines>.
// It will requeue the machine set in case of an error while creating/deleting machines.
func (c *controller) manageReplicas(allMachines []*v1alpha1.Machine, machineSet *v1alpha1.MachineSet) error {
	machineSetKey, err := KeyFunc(machineSet)
	if err != nil {
		utilruntime.HandleError(fmt.Errorf("Couldn't get key for %v %#v: %v", machineSet.Kind, machineSet, err))
		return nil
	}

	var activeMachines, staleMachines []*v1alpha1.Machine
	for _, machine := range allMachines {
		if IsMachineActive(machine) {
			//glog.Info("Active machine: ", machine.Name)
			activeMachines = append(activeMachines, machine)
		} else if IsMachineFailed(machine) {
			staleMachines = append(staleMachines, machine)
		}
	}

	if len(staleMachines) >= 1 {
		glog.V(2).Infof("Deleting stale machines")
	}
	c.terminateMachines(staleMachines, machineSet)

	diff := len(activeMachines) - int(machineSet.Spec.Replicas)
	glog.V(4).Infof("Difference between current active replicas and desired replicas - %d", diff)

	if diff < 0 {
		// If MachineSet is frozen and no deletion timestamp, don't process it
		if machineSet.Labels["freeze"] == "True" && machineSet.DeletionTimestamp == nil {
			glog.V(2).Infof("MachineSet %q is frozen, and hence not processing", machineSet.Name)
			return nil
		}

		diff *= -1
		if diff > BurstReplicas {
			diff = BurstReplicas
		}
		// TODO: Track UIDs of creates just like deletes. The problem currently
		// is we'd need to wait on the result of a create to record the machine's
		// UID, which would require locking *across* the create, which will turn
		// into a performance bottleneck. We should generate a UID for the machine
		// beforehand and store it via ExpectCreations.
		c.expectations.ExpectCreations(machineSetKey, diff)
		glog.V(2).Infof("Too few replicas for MachineSet %s, need %d, creating %d", machineSet.Name, (machineSet.Spec.Replicas), diff)
		// Batch the machine creates. Batch sizes start at SlowStartInitialBatchSize
		// and double with each successful iteration in a kind of "slow start".
		// This handles attempts to start large numbers of machines that would
		// likely all fail with the same error. For example a project with a
		// low quota that attempts to create a large number of machines will be
		// prevented from spamming the API service with the machine create requests
		// after one of its machines fails.  Conveniently, this also prevents the
		// event spam that those failures would generate.
		successfulCreations, err := slowStartBatch(diff, SlowStartInitialBatchSize, func() error {
			boolPtr := func(b bool) *bool { return &b }
			controllerRef := &metav1.OwnerReference{
				APIVersion:         controllerKindMachineSet.GroupVersion().String(), //#ToCheck
				Kind:               controllerKindMachineSet.Kind,                    //machineSet.Kind,
				Name:               machineSet.Name,
				UID:                machineSet.UID,
				BlockOwnerDeletion: boolPtr(true),
				Controller:         boolPtr(true),
			}
			err := c.machineControl.CreateMachinesWithControllerRef(machineSet.Namespace, &machineSet.Spec.Template, machineSet, controllerRef)
			if err != nil && apierrors.IsTimeout(err) {
				// Machine is created but its initialization has timed out.
				// If the initialization is successful eventually, the
				// controller will observe the creation via the informer.
				// If the initialization fails, or if the machine keeps
				// uninitialized for a long time, the informer will not
				// receive any update, and the controller will create a new
				// machine when the expectation expires.
				return nil
			}
			return err
		})

		// Any skipped machines that we never attempted to start shouldn't be expected.
		// The skipped machines will be retried later. The next controller resync will
		// retry the slow start process.
		if skippedMachines := diff - successfulCreations; skippedMachines > 0 {
			glog.V(2).Infof("Slow-start failure. Skipping creation of %d machines, decrementing expectations for %v %v/%v", skippedMachines, machineSet.Kind, machineSet.Namespace, machineSet.Name)
			for i := 0; i < skippedMachines; i++ {
				// Decrement the expected number of creates because the informer won't observe this machine
				c.expectations.CreationObserved(machineSetKey)
			}
		}
		return err
	} else if diff > 0 {
		if diff > BurstReplicas {
			diff = BurstReplicas
		}
		glog.V(2).Infof("Too many replicas for %v %s/%s, need %d, deleting %d", machineSet.Kind, machineSet.Namespace, machineSet.Name, (machineSet.Spec.Replicas), diff)

		machinesToDelete := getMachinesToDelete(activeMachines, diff)

		// Snapshot the UIDs (ns/name) of the machines we're expecting to see
		// deleted, so we know to record their expectations exactly once either
		// when we see it as an update of the deletion timestamp, or as a delete.
		// Note that if the labels on a machine/rs change in a way that the machine gets
		// orphaned, the rs will only wake up after the expectations have
		// expired even if other machines are deleted.
		c.expectations.ExpectDeletions(machineSetKey, getMachineKeys(machinesToDelete))

		c.terminateMachines(machinesToDelete, machineSet)
	}

	return nil
}

// syncMachineSet will sync the MachineSet with the given key if it has had its expectations fulfilled,
// meaning it did not expect to see any more of its machines created or deleted. This function is not meant to be
// invoked concurrently with the same key.
func (c *controller) reconcileClusterMachineSet(key string) error {
	startTime := time.Now()
	glog.V(4).Infof("Start syncing machine set %q", key)
	defer func() {
		glog.V(4).Infof("Finished syncing machine set %q (%v)", key, time.Since(startTime))
	}()

	_, name, err := cache.SplitMetaNamespaceKey(key)
	if err != nil {
		return err
	}

	// Get the latest version of the machineSet so that we can avoid conflicts
	machineSet, err := c.controlMachineClient.MachineSets(c.namespace).Get(name, metav1.GetOptions{})
	if apierrors.IsNotFound(err) {
		glog.V(4).Infof("%v has been deleted", key)
		c.expectations.DeleteExpectations(key)
		return nil
	}
	if err != nil {
		return err
	}

	// Validate MachineSet
	internalMachineSet := &machine.MachineSet{}
	err = c.internalExternalScheme.Convert(machineSet, internalMachineSet, nil)
	if err != nil {
		return err
	}
	validationerr := validation.ValidateMachineSet(internalMachineSet)
	if validationerr.ToAggregate() != nil && len(validationerr.ToAggregate().Errors()) > 0 {
		glog.V(2).Infof("Validation of MachineSet failed %s", validationerr.ToAggregate().Error())
		return nil
	}

<<<<<<< HEAD
	// Validate MachineClass
	_, secretRef, err := c.ValidateMachineClass(&machineSet.Spec.Template.Spec.Class)
	if err != nil || secretRef == nil {
		return err
	}

	// Manipulate finalizers
=======
>>>>>>> 8081eb9c
	if machineSet.DeletionTimestamp == nil {
		// Validate MachineClass
		_, secretRef, err := c.validateMachineClass(&machineSet.Spec.Template.Spec.Class)
		if err != nil || secretRef == nil {
			return err
		}

		// Manipulate finalizers
		c.addMachineSetFinalizers(machineSet)
	}

	selector, err := metav1.LabelSelectorAsSelector(machineSet.Spec.Selector)
	if err != nil {
		utilruntime.HandleError(fmt.Errorf("Error converting machine selector to selector: %v", err))
		return nil
	}

	// list all machines to include the machines that don't match the rs`s selector
	// anymore but has the stale controller ref.
	// TODO: Do the List and Filter in a single pass, or use an index.
	filteredMachines, err := c.machineLister.List(labels.Everything())
	if err != nil {
		return err
	}

	// NOTE: filteredMachines are pointing to objects from cache - if you need to
	// modify them, you need to copy it first.
	filteredMachines, err = c.claimMachines(machineSet, selector, filteredMachines)
	if err != nil {
		return err
	}

	// SyncNodeTemplate syncs the nodeTemplate with claimedMachines if any of the machine's nodeTemplate has changed.
	err = c.syncMachinesNodeTemplates(filteredMachines, machineSet)
	if err != nil {
		return err
	}

	// TODO: Fix working of expectations to reflect correct behaviour
	//machineSetNeedsSync := c.expectations.SatisfiedExpectations(key)
	var manageReplicasErr error

	if machineSet.DeletionTimestamp == nil {
		// manageReplicas is the core machineSet method where scale up/down occurs
		// It is not called when deletion timestamp is set
		manageReplicasErr = c.manageReplicas(filteredMachines, machineSet)

	} else if machineSet.DeletionTimestamp != nil {
		// When machineSet if triggered for deletion

		if len(filteredMachines) == 0 {
			// If machines backing a machineSet are zero,
			// remove the machineSetFinalizer
			c.deleteMachineSetFinalizers(machineSet)
		} else if finalizers := sets.NewString(machineSet.Finalizers...); finalizers.Has(DeleteFinalizerName) {
			// Trigger deletion of machines backing the machineSet
			glog.V(4).Infof("Deleting all child machines as MachineSet %s has set deletionTimestamp", machineSet.Name)
			c.terminateMachines(filteredMachines, machineSet)
		}
	}

	machineSet = machineSet.DeepCopy()
	newStatus := calculateMachineSetStatus(machineSet, filteredMachines, manageReplicasErr)

	// Always updates status as machines come up or die.
	updatedMachineSet, err := updateMachineSetStatus(c.controlMachineClient, machineSet, newStatus)
	if err != nil {
		// Multiple things could lead to this update failing. Requeuing the machine set ensures
		// Returning an error causes a requeue without forcing a hotloop
		if !apierrors.IsNotFound(err) {
			glog.Errorf("Update machineSet %s failed with: %s", machineSet.Name, err)
		}
		return err
	}

	// Resync the MachineSet after 10 minutes to avoid missing out on missed out events
	defer c.enqueueMachineSetAfter(updatedMachineSet, 10*time.Minute)

	return manageReplicasErr
}

func (c *controller) claimMachines(machineSet *v1alpha1.MachineSet, selector labels.Selector, filteredMachines []*v1alpha1.Machine) ([]*v1alpha1.Machine, error) {
	// If any adoptions are attempted, we should first recheck for deletion with
	// an uncached quorum read sometime after listing Machines (see #42639).
	canAdoptFunc := RecheckDeletionTimestamp(func() (metav1.Object, error) {
		fresh, err := c.controlMachineClient.MachineSets(machineSet.Namespace).Get(machineSet.Name, metav1.GetOptions{})
		if err != nil {
			return nil, err
		}
		if fresh.UID != machineSet.UID {
			return nil, fmt.Errorf("original %v/%v MachineSet gone: got uid %v, wanted %v", machineSet.Namespace, machineSet.Name, fresh.UID, machineSet.UID)
		}
		return fresh, nil
	})
	cm := NewMachineControllerRefManager(c.machineControl, machineSet, selector, controllerKindMachineSet, canAdoptFunc)
	return cm.ClaimMachines(filteredMachines)
}

// slowStartBatch tries to call the provided function a total of 'count' times,
// starting slow to check for errors, then speeding up if calls succeed.
//
// It groups the calls into batches, starting with a group of initialBatchSize.
// Within each batch, it may call the function multiple times concurrently.
//
// If a whole batch succeeds, the next batch may get exponentially larger.
// If there are any failures in a batch, all remaining batches are skipped
// after waiting for the current batch to complete.
//
// It returns the number of successful calls to the function.
func slowStartBatch(count int, initialBatchSize int, fn func() error) (int, error) {
	remaining := count
	successes := 0
	for batchSize := integer.IntMin(remaining, initialBatchSize); batchSize > 0; batchSize = integer.IntMin(2*batchSize, remaining) {
		errCh := make(chan error, batchSize)
		defer close(errCh)

		var wg sync.WaitGroup
		wg.Add(batchSize)
		for i := 0; i < batchSize; i++ {
			go func() {
				defer wg.Done()
				if err := fn(); err != nil {
					errCh <- err
				}
			}()
		}
		wg.Wait()
		curSuccesses := batchSize - len(errCh)
		successes += curSuccesses
		if len(errCh) > 0 {
			return successes, <-errCh
		}
		remaining -= batchSize
	}
	return successes, nil
}

func getMachinesToDelete(filteredMachines []*v1alpha1.Machine, diff int) []*v1alpha1.Machine {
	// No need to sort machines if we are about to delete all of them.
	// diff will always be <= len(filteredMachines), so not need to handle > case.
	if diff < len(filteredMachines) {
		// Sort the machines in the order such that not-ready < ready, unscheduled
		// < scheduled, and pending < running. This ensures that we delete machines
		// in the earlier stages whenever possible.
		sort.Sort(ActiveMachines(filteredMachines))
	}
	return filteredMachines[:diff]
}

func getMachineKeys(machines []*v1alpha1.Machine) []string {
	machineKeys := make([]string, 0, len(machines))
	for _, machine := range machines {
		machineKeys = append(machineKeys, MachineKey(machine))
	}
	return machineKeys
}

func (c *controller) prepareMachineForDeletion(targetMachine *v1alpha1.Machine, machineSet *v1alpha1.MachineSet, wg *sync.WaitGroup, errCh chan<- error) {
	defer wg.Done()

	// Machine is already marked as 'to-be-deleted'
	if targetMachine.DeletionTimestamp != nil {
		return
	}

	machineSetKey, err := KeyFunc(machineSet)
	if err != nil {
		utilruntime.HandleError(fmt.Errorf("Couldn't get key for %v %#v: %v", machineSet.Kind, machineSet, err))
		return
	}

	if err := c.machineControl.DeleteMachine(targetMachine.Namespace, targetMachine.Name, machineSet); err != nil {
		// Decrement the expected number of deletes because the informer won't observe this deletion
		machineKey := MachineKey(targetMachine)
		glog.V(2).Infof("Failed to delete %v, decrementing expectations for %v %s/%s", machineKey, machineSet.Kind, machineSet.Namespace, machineSet.Name)
		c.expectations.DeletionObserved(machineSetKey, machineKey)
		errCh <- err
	}

	/*
		// Not needed?
		// Force trigger deletion to reflect in machine status
		lastOperation := v1alpha1.LastOperation{
			Description:    "Deleting machine from cloud provider",
			State:          "Processing",
			Type:           "Delete",
			LastUpdateTime: metav1.Now(),
		}
		currentStatus := v1alpha1.CurrentStatus{
			Phase:          v1alpha1.MachineTerminating,
			TimeoutActive:  false,
			LastUpdateTime: metav1.Now(),
		}
		c.updateMachineStatus(targetMachine, lastOperation, currentStatus)
	*/
	glog.V(2).Infof("Delete machine from machineset %q", targetMachine.Name)
}

func (c *controller) terminateMachines(inactiveMachines []*v1alpha1.Machine, machineSet *v1alpha1.MachineSet) error {
	var (
		wg                    sync.WaitGroup
		numOfInactiveMachines = len(inactiveMachines)
		errCh                 = make(chan error, numOfInactiveMachines)
	)
	defer close(errCh)

	wg.Add(numOfInactiveMachines)
	for _, machine := range inactiveMachines {
		go c.prepareMachineForDeletion(machine, machineSet, &wg, errCh)
	}
	wg.Wait()

	select {
	case err := <-errCh:
		// all errors have been reported before and they're likely to be the same, so we'll only return the first one we hit.
		if err != nil {
			return err
		}
	default:
	}

	return nil
}

/*
	SECTION
	Manipulate Finalizers
*/

func (c *controller) addMachineSetFinalizers(machineSet *v1alpha1.MachineSet) {
	clone := machineSet.DeepCopy()

	if finalizers := sets.NewString(clone.Finalizers...); !finalizers.Has(DeleteFinalizerName) {
		finalizers.Insert(DeleteFinalizerName)
		c.updateMachineSetFinalizers(clone, finalizers.List())
	}
}

func (c *controller) deleteMachineSetFinalizers(machineSet *v1alpha1.MachineSet) {
	clone := machineSet.DeepCopy()

	if finalizers := sets.NewString(clone.Finalizers...); finalizers.Has(DeleteFinalizerName) {
		finalizers.Delete(DeleteFinalizerName)
		c.updateMachineSetFinalizers(clone, finalizers.List())
	}
}

func (c *controller) updateMachineSetFinalizers(machineSet *v1alpha1.MachineSet, finalizers []string) {
	// Get the latest version of the machineSet so that we can avoid conflicts
	machineSet, err := c.controlMachineClient.MachineSets(machineSet.Namespace).Get(machineSet.Name, metav1.GetOptions{})
	if err != nil {
		return
	}

	clone := machineSet.DeepCopy()
	clone.Finalizers = finalizers
	_, err = c.controlMachineClient.MachineSets(clone.Namespace).Update(clone)
	if err != nil {
		// Keep retrying until update goes through
		glog.Warning("Updated failed, retrying")
		c.updateMachineSetFinalizers(machineSet, finalizers)
	}
}

/*
	SECTION
	Update machine object
func (c *controller) updateMachineStatus(
	machine *v1alpha1.Machine,
	lastOperation v1alpha1.LastOperation,
	currentStatus v1alpha1.CurrentStatus,
) (bool, error) {
	clone := machine.DeepCopy()
	clone.Status.LastOperation = lastOperation
	clone.Status.CurrentStatus = currentStatus

	_, err := c.controlMachineClient.Machines(clone.Namespace).UpdateStatus(clone)
	if err != nil {
		// Keep retrying until update goes through
		glog.Warningf("Updated failed for machine %q. Retrying, error: %s", machine.Name, err)
		return c.updateMachineStatus(machine, lastOperation, currentStatus)
	}
	return DoNotRetryOp, nil
}
*/<|MERGE_RESOLUTION|>--- conflicted
+++ resolved
@@ -462,19 +462,9 @@
 		return nil
 	}
 
-<<<<<<< HEAD
-	// Validate MachineClass
-	_, secretRef, err := c.ValidateMachineClass(&machineSet.Spec.Template.Spec.Class)
-	if err != nil || secretRef == nil {
-		return err
-	}
-
-	// Manipulate finalizers
-=======
->>>>>>> 8081eb9c
 	if machineSet.DeletionTimestamp == nil {
 		// Validate MachineClass
-		_, secretRef, err := c.validateMachineClass(&machineSet.Spec.Template.Spec.Class)
+		_, secretRef, err := c.ValidateMachineClass(&machineSet.Spec.Template.Spec.Class)
 		if err != nil || secretRef == nil {
 			return err
 		}
